--- conflicted
+++ resolved
@@ -1,52 +1,44 @@
-#' Initial Spread Index Calculator
-#'
-#' @description Computes the Initial Spread Index From the FWI System. Equations
-#' are from Van Wagner (1985) as listed below, except for the modification for
-#' fbp taken from FCFDG (1992).
-#'
-#' Equations and FORTRAN program for the Canadian Forest Fire
-#' Weather Index System. 1985. Van Wagner, C.E.; Pickett, T.L.
-#' Canadian Forestry Service, Petawawa National Forestry
-#' Institute, Chalk River, Ontario. Forestry Technical Report 33.
-#' 18 p.
-<<<<<<< HEAD
-#'
-#' Forestry Canada  Fire Danger Group (FCFDG) (1992). Development and
-#' Structure of the Canadian Forest Fire Behavior Prediction System."
-#' Technical ReportST-X-3, Forestry Canada, Ottawa, Ontario.
-#'
-=======
-#' 
-#' Forestry Canada  Fire Danger Group (FCFDG) (1992). Development and 
-#' Structure of the Canadian Forest Fire Behavior Prediction System."  
-#' Technical Report ST-X-3, Forestry Canada, Ottawa, Ontario.
-#' 
->>>>>>> 0cea1aa2
-#' @param ffmc Fine Fuel Moisture Code
-#' @param ws Wind Speed (km/h)
-#' @param fbpMod TRUE/FALSE if using the fbp modification at the extreme end
-#'
-#' @returns ISI - Intial Spread Index
-#'
-#' @noRd
-
-.ISIcalc <- function(
-    ffmc,
-    ws,
-    fbpMod = FALSE) {
-  # Eq. 10 - Moisture content
-  fm <- 147.27723 * (101 - ffmc) / (59.5 + ffmc)
-  # Eq. 24 - Wind Effect
-  # the ifelse, also takes care of the ISI modification for the fbp functions
-  # This modification is Equation 53a in FCFDG (1992)
-  fW <- ifelse(
-    ws >= 40 & fbpMod == TRUE,
-    12 * (1 - exp(-0.0818 * (ws - 28))),
-    exp(0.05039 * ws)
-  )
-  # Eq. 25 - Fine Fuel Moisture
-  fF <- 91.9 * exp(-0.1386 * fm) * (1 + (fm^5.31) / 49300000)
-  # Eq. 26 - Spread Index Equation
-  isi <- 0.208 * fW * fF
-  return(isi)
-}
+#' Initial Spread Index Calculator
+#'
+#' @description Computes the Initial Spread Index From the FWI System. Equations
+#' are from Van Wagner (1985) as listed below, except for the modification for
+#' fbp taken from FCFDG (1992).
+#'
+#' Equations and FORTRAN program for the Canadian Forest Fire
+#' Weather Index System. 1985. Van Wagner, C.E.; Pickett, T.L.
+#' Canadian Forestry Service, Petawawa National Forestry
+#' Institute, Chalk River, Ontario. Forestry Technical Report 33.
+#' 18 p.
+#'
+#' Forestry Canada  Fire Danger Group (FCFDG) (1992). Development and
+#' Structure of the Canadian Forest Fire Behavior Prediction System."
+#' Technical Report ST-X-3, Forestry Canada, Ottawa, Ontario.
+#'
+#' @param ffmc Fine Fuel Moisture Code
+#' @param ws Wind Speed (km/h)
+#' @param fbpMod TRUE/FALSE if using the fbp modification at the extreme end
+#'
+#' @returns ISI - Intial Spread Index
+#'
+#' @noRd
+
+.ISIcalc <- function(
+    ffmc,
+    ws,
+    fbpMod = FALSE) {
+  # Eq. 10 - Moisture content
+  fm <- 147.27723 * (101 - ffmc) / (59.5 + ffmc)
+  # Eq. 24 - Wind Effect
+  # the ifelse, also takes care of the ISI modification for the fbp functions
+  # This modification is Equation 53a in FCFDG (1992)
+  fW <- ifelse(
+    ws >= 40 & fbpMod == TRUE,
+    12 * (1 - exp(-0.0818 * (ws - 28))),
+    exp(0.05039 * ws)
+  )
+  # Eq. 25 - Fine Fuel Moisture
+  fF <- 91.9 * exp(-0.1386 * fm) * (1 + (fm^5.31) / 49300000)
+  # Eq. 26 - Spread Index Equation
+  isi <- 0.208 * fW * fF
+  return(isi)
+}